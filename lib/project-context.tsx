--- conflicted
+++ resolved
@@ -1,35 +1,5 @@
 "use client";
 
-<<<<<<< HEAD
-import { createContext, useContext, ReactNode, useState, useEffect } from "react";
-import { Project } from './project-context';
-import { getProject } from './services/projects';
-
-// Import sample projects directly to avoid circular dependency
-const SAMPLE_PROJECTS: Project[] = [
-  {
-    id: 'project-1',
-    title: 'The Lost Kingdom',
-    description: 'A fantasy novel about a hidden kingdom discovered by a young explorer.',
-    lastEdited: new Date('2023-12-15'),
-    coverImage: 'https://images.unsplash.com/photo-1518674660708-0e2c0473e68e?q=80&w=2574&auto=format&fit=crop'
-  },
-  {
-    id: 'project-2',
-    title: 'Silicon Valley: Uncovered',
-    description: 'A tech thriller exploring the dark side of startup culture.',
-    lastEdited: new Date('2024-01-20'),
-    coverImage: 'https://images.unsplash.com/photo-1526374965328-7f61d4dc18c5?q=80&w=2670&auto=format&fit=crop'
-  },
-  {
-    id: 'project-3',
-    title: 'Echoes of Tomorrow',
-    description: 'A sci-fi adventure set in a post-apocalyptic world.',
-    lastEdited: new Date('2024-02-10'),
-    coverImage: 'https://images.unsplash.com/photo-1532453288672-3a27e9be9efd?q=80&w=2564&auto=format&fit=crop'
-  }
-];
-=======
 import * as React from 'react';
 import { SAMPLE_PROJECTS } from '@/components/projects/project-list';
 import { getProject } from './services/projects';
@@ -42,7 +12,6 @@
   createdAt: Date | string;
   updatedAt: Date | string;
 }
->>>>>>> b9a5bf33
 
 interface ProjectsContextType {
   activeProject: Project | null;
@@ -56,13 +25,8 @@
   getProjectById: async () => null,
 });
 
-<<<<<<< HEAD
-export function ProjectsProvider({ children }: { children: ReactNode }) {
-  const [activeProject, setActiveProject] = useState<Project | null>(null);
-=======
 export function ProjectsProvider({ children }: { children: React.ReactNode }) {
   const [activeProject, setActiveProject] = React.useState<Project | null>(null);
->>>>>>> b9a5bf33
 
   const getProjectById = async (id: string): Promise<Project | null> => {
     // First check sample projects
