"use client";

import { useState, useRef, useEffect } from 'react';
import { Card, CardContent, CardFooter } from '@/components/ui/card';
import { Button } from '@/components/ui/button';
import { Textarea } from '@/components/ui/textarea';
import { ScrollArea } from '@/components/ui/scroll-area';
<<<<<<< HEAD
import { Plus, Trash2, Wand2 } from 'lucide-react';
import { useToast } from '@/hooks/use-toast';
import { useFirebase } from '@/lib/firebase-context';
import { processNote } from '@/lib/services/ai';
import { useProjects } from '@/lib/project-context';
import { FirebaseError } from 'firebase/app';
=======
import { Plus, Trash2, MoreVertical, Wand2, Filter, ChevronDown, ChevronRight } from 'lucide-react';
import { DropdownMenu, DropdownMenuContent, DropdownMenuItem, DropdownMenuTrigger } from '@/components/ui/dropdown-menu';
import { Input } from '@/components/ui/input';
import { format } from 'date-fns';
import { cn } from '@/lib/utils';
import { AiScribePopup, useAiScribe } from '@/components/ai-scribe-popup';
>>>>>>> 0341587f

interface Brainstorm {
  id: string;
  title: string;
  content: string;
  createdAt: Date;
  updatedAt: Date;
}

interface BrainstormCardProps {
  brainstorm: Brainstorm;
  onUpdate: (id: string, title: string, content: string) => void;
  onDelete: (id: string) => void;
<<<<<<< HEAD
  onProcess: (id: string) => void;
}

function IdeaCard({ id, title, content, onUpdate, onDelete, onProcess }: IdeaCardProps) {
  const [editTitle, setEditTitle] = useState(title);
  const [editContent, setEditContent] = useState(content);
  const [isProcessing, setIsProcessing] = useState(false);
=======
  onGenerate: (id: string) => void;
  aiScribeEnabled: boolean;
}

function formatDate(date: Date): string {
  return format(date, 'MMM d, h:mm a');
}

function BrainstormCard({ brainstorm, onUpdate, onDelete, onGenerate, aiScribeEnabled }: BrainstormCardProps) {
  const [editTitle, setEditTitle] = useState(brainstorm.title);
  const [editContent, setEditContent] = useState(brainstorm.content);
  const [isExpanded, setIsExpanded] = useState(true);
  const textareaRef = useRef<HTMLTextAreaElement>(null);
  
  const {
    showAiPopup,
    selectedText,
    popupPosition,
    handleAiAction,
    closePopup
  } = useAiScribe(textareaRef, aiScribeEnabled);
>>>>>>> 0341587f

  return (
    <Card className="mb-3 overflow-hidden relative">
      <div 
        className="flex items-center h-9 px-2 cursor-pointer hover:bg-accent/50"
        onClick={() => setIsExpanded(!isExpanded)}
      >
        {isExpanded ? (
          <ChevronDown className="h-4 w-4 text-muted-foreground flex-shrink-0 mr-2" />
        ) : (
          <ChevronRight className="h-4 w-4 text-muted-foreground flex-shrink-0 mr-2" />
        )}
        
        <Input
          value={editTitle}
          onChange={(e) => {
            e.stopPropagation();
            setEditTitle(e.target.value);
            onUpdate(brainstorm.id, e.target.value, editContent);
          }}
          onClick={(e) => e.stopPropagation()}
          className="h-7 px-0 font-medium border-none focus-visible:ring-0 focus-visible:ring-offset-0 bg-transparent"
          placeholder="Brainstorm title..."
        />
        
        <div className="ml-auto">
          <DropdownMenu>
            <DropdownMenuTrigger asChild>
              <Button 
                variant="ghost" 
                size="sm" 
                className="h-7 w-7 p-0"
                onClick={(e) => e.stopPropagation()}
              >
                <MoreVertical className="h-4 w-4" />
              </Button>
            </DropdownMenuTrigger>
            <DropdownMenuContent align="end">
              <DropdownMenuItem 
                className="text-destructive focus:text-destructive cursor-pointer"
                onClick={() => onDelete(brainstorm.id)}
              >
                <Trash2 className="h-4 w-4 mr-2" />
                Delete
              </DropdownMenuItem>
            </DropdownMenuContent>
          </DropdownMenu>
        </div>
      </div>
      
      <div className={cn("transition-all", isExpanded ? "max-h-[500px]" : "max-h-0 overflow-hidden")}>
        <CardContent className="pt-2 px-3 pb-2">
          <Textarea
            ref={textareaRef}
            value={editContent}
            onChange={(e) => {
              setEditContent(e.target.value);
              onUpdate(brainstorm.id, editTitle, e.target.value);
            }}
            className="min-h-[80px] resize-none border focus-visible:ring-1 text-sm"
            placeholder="Describe your brainstorm..."
          />
<<<<<<< HEAD
          <div className="flex gap-1">
            <Button 
              variant="ghost" 
              size="icon"
              onClick={() => onProcess(id)}
              className="h-8 w-8"
              disabled={isProcessing}
            >
              <Wand2 className="h-4 w-4" />
            </Button>
            <Button 
              variant="ghost" 
              size="icon" 
              onClick={() => onDelete(id)}
              className="h-8 w-8 text-muted-foreground hover:text-destructive"
            >
              <Trash2 className="h-4 w-4" />
            </Button>
          </div>
        </div>
      </CardHeader>
      <CardContent>
        <Textarea
          value={editContent}
          onChange={(e) => {
            setEditContent(e.target.value);
            onUpdate(id, editTitle, e.target.value);
          }}
          className="min-h-[100px] resize-none border-none focus-visible:ring-0 focus-visible:ring-offset-0"
          placeholder="Describe your idea..."
=======
        </CardContent>
        <CardFooter className="flex justify-between items-center pt-0 px-3 pb-2">
          <span className="text-xs text-muted-foreground">
            Updated: {formatDate(brainstorm.updatedAt)}
          </span>
          <Button 
            variant="default" 
            size="sm" 
            className="h-7 text-xs bg-black hover:bg-black/90 text-white"
            onClick={() => onGenerate(brainstorm.id)}
          >
            <Wand2 className="h-3 w-3 mr-1" />
            Generate...
          </Button>
        </CardFooter>
      </div>
      
      {/* AI Scribe Popup */}
      {showAiPopup && (
        <AiScribePopup
          selectedText={selectedText}
          position={popupPosition}
          onAction={handleAiAction}
          onClose={closePopup}
>>>>>>> 0341587f
        />
      )}
    </Card>
  );
}

interface BrainstormingTabProps {
  aiScribeEnabled: boolean;
}

export function BrainstormingTab({ aiScribeEnabled }: BrainstormingTabProps) {
  const [brainstorms, setBrainstorms] = useState<Brainstorm[]>([
    { 
      id: '1', 
      title: 'Main Story Concept', 
      content: 'Start typing your main story concept here...',
      createdAt: new Date(),
      updatedAt: new Date()
    },
  ]);
<<<<<<< HEAD
  const { toast } = useToast();
  const { user } = useFirebase();
  const { activeProject } = useProjects();
=======
  const [filterTerm, setFilterTerm] = useState('');
>>>>>>> 0341587f

  const addBrainstorm = () => {
    const now = new Date();
    const newId = Date.now().toString();
    setBrainstorms([
      { 
        id: newId, 
        title: 'New Brainstorm', 
        content: '',
        createdAt: now,
        updatedAt: now
      },
      ...brainstorms
    ]);
  };

  const updateBrainstorm = (id: string, title: string, content: string) => {
    setBrainstorms(brainstorms.map(item => 
      item.id === id 
        ? { ...item, title, content, updatedAt: new Date() } 
        : item
    ));
  };

  const deleteBrainstorm = (id: string) => {
    setBrainstorms(brainstorms.filter(item => item.id !== id));
  };
  
  const generateBrainstorm = (id: string) => {
    // This will be implemented later to connect with the AI
    console.log(`Generate content for brainstorm ${id}`);
  };

  const filteredBrainstorms = brainstorms.filter(item => 
    item.title.toLowerCase().includes(filterTerm.toLowerCase()) || 
    item.content.toLowerCase().includes(filterTerm.toLowerCase())
  );

  const processIdea = async (id: string) => {
    const idea = ideas.find(i => i.id === id);
    if (!idea || !idea.content.trim()) {
      toast({
        title: "Error",
        description: "Please add some content to your idea before processing.",
        variant: "destructive"
      });
      return;
    }

    try {
      console.log('Attempting to process note:', {
        content: idea.content
      });
      
      const result = await processNote({
        content: idea.content
      });

      console.log('Processed note result:', result);
      
      // Show a more detailed success message
      const entityCounts = {
        characters: result.data.extractedEntities.characters.length,
        locations: result.data.extractedEntities.locations.length,
        events: result.data.extractedEntities.events.length
      };
      
      toast({
        title: "Success",
        description: `Processed and organized: ${entityCounts.characters} characters, ${entityCounts.locations} locations, and ${entityCounts.events} events.`,
      });
    } catch (error) {
      console.error('Error processing note:', error);
      const fbError = error as FirebaseError;
      console.error('Error details:', {
        code: fbError.code,
        message: fbError.message,
        customData: fbError.customData
      });
      toast({
        title: "Error",
        description: "Failed to process your idea. Please try again.",
        variant: "destructive"
      });
    }
  };

  return (
    <div className="h-full flex flex-col">
      <div className="flex items-center gap-6 mb-3">
        <div className="relative w-1/3">
          <Filter className="absolute left-2 top-1/2 h-4 w-4 -translate-y-1/2 text-muted-foreground" />
          <Input 
            type="text" 
            placeholder="Filter brainstorms..." 
            className="pl-8 h-9"
            value={filterTerm}
            onChange={(e) => setFilterTerm(e.target.value)}
          />
        </div>
        <Button onClick={addBrainstorm} size="sm" className="gap-1 ml-auto">
          <Plus className="h-4 w-4" />
          Add Brainstorm
        </Button>
      </div>
      
      <Card className="flex-1 overflow-hidden">
        <CardContent className="p-0">
<<<<<<< HEAD
          <ScrollArea className="h-[calc(100vh-240px)]">
            <div className="p-6 pb-8">
              {ideas.map(idea => (
                <IdeaCard
                  key={idea.id}
                  id={idea.id}
                  title={idea.title}
                  content={idea.content}
                  onUpdate={updateIdea}
                  onDelete={deleteIdea}
                  onProcess={processIdea}
                />
              ))}
=======
          <ScrollArea className="h-[calc(100vh-190px)]">
            <div className="p-5 pb-8">
              {filteredBrainstorms.length > 0 ? (
                filteredBrainstorms.map(item => (
                  <BrainstormCard
                    key={item.id}
                    brainstorm={item}
                    onUpdate={updateBrainstorm}
                    onDelete={deleteBrainstorm}
                    onGenerate={generateBrainstorm}
                    aiScribeEnabled={aiScribeEnabled}
                  />
                ))
              ) : (
                <div className="text-center py-8 text-muted-foreground">
                  {filterTerm ? 'No brainstorms match your filter.' : 'No brainstorms yet. Create one to get started!'}
                </div>
              )}
>>>>>>> 0341587f
            </div>
          </ScrollArea>
        </CardContent>
      </Card>
    </div>
  );
}<|MERGE_RESOLUTION|>--- conflicted
+++ resolved
@@ -5,21 +5,17 @@
 import { Button } from '@/components/ui/button';
 import { Textarea } from '@/components/ui/textarea';
 import { ScrollArea } from '@/components/ui/scroll-area';
-<<<<<<< HEAD
-import { Plus, Trash2, Wand2 } from 'lucide-react';
-import { useToast } from '@/hooks/use-toast';
-import { useFirebase } from '@/lib/firebase-context';
-import { processNote } from '@/lib/services/ai';
-import { useProjects } from '@/lib/project-context';
-import { FirebaseError } from 'firebase/app';
-=======
 import { Plus, Trash2, MoreVertical, Wand2, Filter, ChevronDown, ChevronRight } from 'lucide-react';
 import { DropdownMenu, DropdownMenuContent, DropdownMenuItem, DropdownMenuTrigger } from '@/components/ui/dropdown-menu';
 import { Input } from '@/components/ui/input';
 import { format } from 'date-fns';
 import { cn } from '@/lib/utils';
 import { AiScribePopup, useAiScribe } from '@/components/ai-scribe-popup';
->>>>>>> 0341587f
+import { useToast } from '@/hooks/use-toast';
+import { useFirebase } from '@/lib/firebase-context';
+import { processNote } from '@/lib/services/ai';
+import { useProjects } from '@/lib/project-context';
+import { FirebaseError } from 'firebase/app';
 
 interface Brainstorm {
   id: string;
@@ -33,16 +29,7 @@
   brainstorm: Brainstorm;
   onUpdate: (id: string, title: string, content: string) => void;
   onDelete: (id: string) => void;
-<<<<<<< HEAD
   onProcess: (id: string) => void;
-}
-
-function IdeaCard({ id, title, content, onUpdate, onDelete, onProcess }: IdeaCardProps) {
-  const [editTitle, setEditTitle] = useState(title);
-  const [editContent, setEditContent] = useState(content);
-  const [isProcessing, setIsProcessing] = useState(false);
-=======
-  onGenerate: (id: string) => void;
   aiScribeEnabled: boolean;
 }
 
@@ -50,10 +37,11 @@
   return format(date, 'MMM d, h:mm a');
 }
 
-function BrainstormCard({ brainstorm, onUpdate, onDelete, onGenerate, aiScribeEnabled }: BrainstormCardProps) {
+function BrainstormCard({ brainstorm, onUpdate, onDelete, onProcess, aiScribeEnabled }: BrainstormCardProps) {
   const [editTitle, setEditTitle] = useState(brainstorm.title);
   const [editContent, setEditContent] = useState(brainstorm.content);
   const [isExpanded, setIsExpanded] = useState(true);
+  const [isProcessing, setIsProcessing] = useState(false);
   const textareaRef = useRef<HTMLTextAreaElement>(null);
   
   const {
@@ -63,7 +51,6 @@
     handleAiAction,
     closePopup
   } = useAiScribe(textareaRef, aiScribeEnabled);
->>>>>>> 0341587f
 
   return (
     <Card className="mb-3 overflow-hidden relative">
@@ -126,38 +113,6 @@
             className="min-h-[80px] resize-none border focus-visible:ring-1 text-sm"
             placeholder="Describe your brainstorm..."
           />
-<<<<<<< HEAD
-          <div className="flex gap-1">
-            <Button 
-              variant="ghost" 
-              size="icon"
-              onClick={() => onProcess(id)}
-              className="h-8 w-8"
-              disabled={isProcessing}
-            >
-              <Wand2 className="h-4 w-4" />
-            </Button>
-            <Button 
-              variant="ghost" 
-              size="icon" 
-              onClick={() => onDelete(id)}
-              className="h-8 w-8 text-muted-foreground hover:text-destructive"
-            >
-              <Trash2 className="h-4 w-4" />
-            </Button>
-          </div>
-        </div>
-      </CardHeader>
-      <CardContent>
-        <Textarea
-          value={editContent}
-          onChange={(e) => {
-            setEditContent(e.target.value);
-            onUpdate(id, editTitle, e.target.value);
-          }}
-          className="min-h-[100px] resize-none border-none focus-visible:ring-0 focus-visible:ring-offset-0"
-          placeholder="Describe your idea..."
-=======
         </CardContent>
         <CardFooter className="flex justify-between items-center pt-0 px-3 pb-2">
           <span className="text-xs text-muted-foreground">
@@ -167,10 +122,11 @@
             variant="default" 
             size="sm" 
             className="h-7 text-xs bg-black hover:bg-black/90 text-white"
-            onClick={() => onGenerate(brainstorm.id)}
+            onClick={() => onProcess(brainstorm.id)}
+            disabled={isProcessing}
           >
             <Wand2 className="h-3 w-3 mr-1" />
-            Generate...
+            Process
           </Button>
         </CardFooter>
       </div>
@@ -182,7 +138,6 @@
           position={popupPosition}
           onAction={handleAiAction}
           onClose={closePopup}
->>>>>>> 0341587f
         />
       )}
     </Card>
@@ -203,13 +158,10 @@
       updatedAt: new Date()
     },
   ]);
-<<<<<<< HEAD
+  const [filterTerm, setFilterTerm] = useState('');
   const { toast } = useToast();
   const { user } = useFirebase();
   const { activeProject } = useProjects();
-=======
-  const [filterTerm, setFilterTerm] = useState('');
->>>>>>> 0341587f
 
   const addBrainstorm = () => {
     const now = new Date();
@@ -238,22 +190,12 @@
     setBrainstorms(brainstorms.filter(item => item.id !== id));
   };
   
-  const generateBrainstorm = (id: string) => {
-    // This will be implemented later to connect with the AI
-    console.log(`Generate content for brainstorm ${id}`);
-  };
-
-  const filteredBrainstorms = brainstorms.filter(item => 
-    item.title.toLowerCase().includes(filterTerm.toLowerCase()) || 
-    item.content.toLowerCase().includes(filterTerm.toLowerCase())
-  );
-
-  const processIdea = async (id: string) => {
-    const idea = ideas.find(i => i.id === id);
-    if (!idea || !idea.content.trim()) {
+  const processBrainstorm = async (id: string) => {
+    const brainstorm = brainstorms.find(b => b.id === id);
+    if (!brainstorm || !brainstorm.content.trim()) {
       toast({
         title: "Error",
-        description: "Please add some content to your idea before processing.",
+        description: "Please add some content to your brainstorm before processing.",
         variant: "destructive"
       });
       return;
@@ -261,11 +203,11 @@
 
     try {
       console.log('Attempting to process note:', {
-        content: idea.content
+        content: brainstorm.content
       });
       
       const result = await processNote({
-        content: idea.content
+        content: brainstorm.content
       });
 
       console.log('Processed note result:', result);
@@ -291,11 +233,16 @@
       });
       toast({
         title: "Error",
-        description: "Failed to process your idea. Please try again.",
+        description: "Failed to process your brainstorm. Please try again.",
         variant: "destructive"
       });
     }
   };
+
+  const filteredBrainstorms = brainstorms.filter(item => 
+    item.title.toLowerCase().includes(filterTerm.toLowerCase()) || 
+    item.content.toLowerCase().includes(filterTerm.toLowerCase())
+  );
 
   return (
     <div className="h-full flex flex-col">
@@ -318,21 +265,6 @@
       
       <Card className="flex-1 overflow-hidden">
         <CardContent className="p-0">
-<<<<<<< HEAD
-          <ScrollArea className="h-[calc(100vh-240px)]">
-            <div className="p-6 pb-8">
-              {ideas.map(idea => (
-                <IdeaCard
-                  key={idea.id}
-                  id={idea.id}
-                  title={idea.title}
-                  content={idea.content}
-                  onUpdate={updateIdea}
-                  onDelete={deleteIdea}
-                  onProcess={processIdea}
-                />
-              ))}
-=======
           <ScrollArea className="h-[calc(100vh-190px)]">
             <div className="p-5 pb-8">
               {filteredBrainstorms.length > 0 ? (
@@ -342,7 +274,7 @@
                     brainstorm={item}
                     onUpdate={updateBrainstorm}
                     onDelete={deleteBrainstorm}
-                    onGenerate={generateBrainstorm}
+                    onProcess={processBrainstorm}
                     aiScribeEnabled={aiScribeEnabled}
                   />
                 ))
@@ -351,7 +283,6 @@
                   {filterTerm ? 'No brainstorms match your filter.' : 'No brainstorms yet. Create one to get started!'}
                 </div>
               )}
->>>>>>> 0341587f
             </div>
           </ScrollArea>
         </CardContent>
